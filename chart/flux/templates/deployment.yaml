--- conflicted
+++ resolved
@@ -55,17 +55,11 @@
             readOnly: true
           - name: git-keygen
             mountPath: /var/fluxd/keygen
-<<<<<<< HEAD
           {{- if .Values.docker.useCredentials }}
           - name: docker-creds  
             mountPath: /etc/fluxd/docker
             readOnly: true
           {{- end }}
-=======
-          - name: docker-creds
-            mountPath: /docker-creds
-            readOnly: true
->>>>>>> b652c6cb
           args:
           - --ssh-keygen-dir=/var/fluxd/keygen
           - --k8s-secret-name={{ template "flux.fullname" . }}-git-deploy
