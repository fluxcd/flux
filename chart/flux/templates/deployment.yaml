apiVersion: apps/v1beta2
kind: Deployment
metadata:
  name: {{ template "flux.fullname" . }}
  labels:
    app: {{ template "flux.name" . }}
    chart: {{ template "flux.chart" . }}
    release: {{ .Release.Name }}
    heritage: {{ .Release.Service }}
spec:
  replicas: {{ .Values.replicaCount }}
  selector:
    matchLabels:
      app: {{ template "flux.name" . }}
      release: {{ .Release.Name }}
  template:
    metadata:
      labels:
        app: {{ template "flux.name" . }}
        release: {{ .Release.Name }}
    spec:
      {{- if .Values.serviceAccount.create }}
      serviceAccountName: {{ template "flux.serviceAccountName" . }}
      {{- end }}
      volumes:
      - name: sshdir
        configMap:
          name: {{ template "flux.fullname" . }}-ssh-config
          defaultMode: 0600
      - name: git-key
        secret:
          secretName: {{ template "flux.fullname" . }}-git-deploy
          defaultMode: 0400
      - name: git-keygen
        emptyDir:
          medium: Memory
      - name: docker-creds   
        secret:
          secretName: {{ template "flux.fullname" . }}-docker-creds
          defaultMode: 0400
      containers:
        - name: {{ .Chart.Name }}
          image: "{{ .Values.image.repository }}:{{ .Values.image.tag }}"
          imagePullPolicy: {{ .Values.image.pullPolicy }}
          ports:
          - name: http
            containerPort: 3030
            protocol: TCP
          volumeMounts:
          - name: sshdir
            mountPath: /root/.ssh
            readOnly: true
          - name: git-key
            mountPath: /etc/fluxd/ssh
            readOnly: true
          - name: git-keygen
            mountPath: /var/fluxd/keygen
          - name: docker-creds
            mountPath: /docker-creds
            readOnly: true
          args:
          - --ssh-keygen-dir=/var/fluxd/keygen
          - --k8s-secret-name={{ template "flux.fullname" . }}-git-deploy
          - --memcached-hostname={{ template "flux.fullname" . }}-memcached
          - --git-url={{ .Values.git.url }}
          - --git-branch={{ .Values.git.branch }}
          - --git-path={{ .Values.git.path }}
          - --git-user={{ .Values.git.user }}
          - --git-email={{ .Values.git.email }}
          - --git-set-author={{ .Values.git.setAuthor }}
          - --git-poll-interval={{ .Values.git.pollInterval }}
          - --sync-interval={{ .Values.git.pollInterval }}
<<<<<<< HEAD
          - --docker-config=/docker-creds/config.json
=======
          - --git-ci-skip={{ .Values.git.ciSkip }}
          {{- if .Values.git.label }}
          - --git-label={{ .Values.git.label }}
          {{- end }}
          - --registry-cache-expiry={{ .Values.registry.cacheExpiry }}
          - --registry-poll-interval={{ .Values.registry.pollInterval }}
          - --registry-rps={{ .Values.registry.rps }}
          - --registry-burst={{ .Values.registry.burst }}
          - --registry-trace={{ .Values.registry.trace }}
          {{- if .Values.registry.insecureHosts }}
          - --registry-insecure-host={{ .Values.registry.insecureHosts }}
          {{- end }}
>>>>>>> fcc1cc9e
          {{- if .Values.token }}
          - --connect=wss://cloud.weave.works/api/flux
          - --token={{ .Values.token }}
          {{- end }}
          {{- if .Values.additionalArgs }}
          {{ toYaml .Values.additionalArgs }}
          {{- end }}
          resources:
{{ toYaml .Values.resources | indent 12 }}
    {{- with .Values.nodeSelector }}
      nodeSelector:
{{ toYaml . | indent 8 }}
    {{- end }}
    {{- with .Values.affinity }}
      affinity:
{{ toYaml . | indent 8 }}
    {{- end }}
    {{- with .Values.tolerations }}
      tolerations:
{{ toYaml . | indent 8 }}
    {{- end }}<|MERGE_RESOLUTION|>--- conflicted
+++ resolved
@@ -70,9 +70,6 @@
           - --git-set-author={{ .Values.git.setAuthor }}
           - --git-poll-interval={{ .Values.git.pollInterval }}
           - --sync-interval={{ .Values.git.pollInterval }}
-<<<<<<< HEAD
-          - --docker-config=/docker-creds/config.json
-=======
           - --git-ci-skip={{ .Values.git.ciSkip }}
           {{- if .Values.git.label }}
           - --git-label={{ .Values.git.label }}
@@ -85,7 +82,7 @@
           {{- if .Values.registry.insecureHosts }}
           - --registry-insecure-host={{ .Values.registry.insecureHosts }}
           {{- end }}
->>>>>>> fcc1cc9e
+          - --docker-config=/docker-creds/config.json
           {{- if .Values.token }}
           - --connect=wss://cloud.weave.works/api/flux
           - --token={{ .Values.token }}
