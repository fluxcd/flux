--- conflicted
+++ resolved
@@ -272,13 +272,10 @@
 | `git.pollInterval`                                | `5m`                                                 | Period at which to poll git repo for new commits
 | `git.timeout`                                     | `20s`                                                | Duration after which git operations time out
 | `git.secretName`                                  | `None`                                               | Kubernetes secret with the SSH private key. Superseded by `helmOperator.git.secretName` if set.
-<<<<<<< HEAD
+| `git.crypt.enabled`                               | `false`                                              | If set and a `.git-crypt` directory exist in the root of the git repository, Flux will execute a `git crypt unlock` in the working clone before performing any operations. mutually exclusive with `git.secret.enabled`
 | `git.secret.enabled`                              | `false`                                              | If set and a `.gitsecret` directory exist in the root of the git repository, Flux will execute a `git secret reveal -f` in the working clone before performing any operations. mutually exclusive with `git.crypt.enabled`
-| `git.crypt.enabled`                               | `false`                                              | If set and a `.git-crypt` directory exist in the root of the git repository, Flux will execute a `git crypt unlock` in the working clone before performing any operations. mutually exclusive with `git.secret.enabled`
-=======
 | `git.secretDataKey`                               | `identity`                                           | The data key in the Kubernetes secret with the SSH private key. Superseded by `helmOperator.git.secretDataKey` if set.  Flux will read the SSH private key from this data key in the Kubernetes secret optionally set by the `git.secretName` value above.
 | `git.secret.enabled`                              | `false`                                              | If set and a `.gitsecret` directory exist in the root of the git repository, Flux will execute a `git secret reveal -f` in the working clone before performing any operations
->>>>>>> 46f55662
 | `git.config.enabled`                              | `false`                                              | Mount `$HOME/.gitconfig` via Secret into the Flux and HelmOperator Pods, allowing for custom global Git configuration
 | `git.config.secretName`                           | `Computed`                                           | Kubernetes secret with the global Git configuration
 | `git.config.data`                                 | `None`                                               | Global Git configuration per [git-config](https://git-scm.com/docs/git-config)
