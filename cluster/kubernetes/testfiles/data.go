--- conflicted
+++ resolved
@@ -149,36 +149,6 @@
   selector:
     name: test-service
 `,
-<<<<<<< HEAD
-}
-
-var FilesUpdated = map[string]string{
-	"helloworld-deploy.yaml": `apiVersion: extensions/v1beta1
-kind: Deployment
-metadata:
-  name: helloworld
-spec:
-  minReadySeconds: 1
-  replicas: 5
-  template:
-    metadata:
-      labels:
-        name: helloworld
-    spec:
-      containers:
-      - name: goodbyeworld
-        image: quay.io/weaveworks/helloworld:master-a000001
-        args:
-        - -msg=Ahoy2
-        ports:
-        - containerPort: 80
-      - name: sidecar
-        image: quay.io/weaveworks/sidecar:master-a000002
-        args:
-        - -addr=:8080
-        ports:
-        - containerPort: 8080
-=======
 	"istio-reviews-example.yaml": `# Copyright 2017 Istio Authors
 #
 #   Licensed under the Apache License, Version 2.0 (the "License");
@@ -388,6 +358,34 @@
       - name: istio-certs
         secret:
           secretName: istio.default
->>>>>>> 4286878a
+`,
+}
+
+var FilesUpdated = map[string]string{
+	"helloworld-deploy.yaml": `apiVersion: extensions/v1beta1
+kind: Deployment
+metadata:
+  name: helloworld
+spec:
+  minReadySeconds: 1
+  replicas: 5
+  template:
+    metadata:
+      labels:
+        name: helloworld
+    spec:
+      containers:
+      - name: goodbyeworld
+        image: quay.io/weaveworks/helloworld:master-a000001
+        args:
+        - -msg=Ahoy2
+        ports:
+        - containerPort: 80
+      - name: sidecar
+        image: quay.io/weaveworks/sidecar:master-a000002
+        args:
+        - -addr=:8080
+        ports:
+        - containerPort: 8080
 `,
 }